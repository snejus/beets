--- conflicted
+++ resolved
@@ -29,10 +29,7 @@
 import unidecode
 from beets import ui
 from beets.autotag.hooks import AlbumInfo, TrackInfo
-<<<<<<< HEAD
-=======
 from beets.dbcore import types
->>>>>>> fd65e12c
 from beets.plugins import BeetsPlugin, MetadataSourcePlugin
 
 DEFAULT_WAITING_TIME = 5

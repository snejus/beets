--- conflicted
+++ resolved
@@ -65,27 +65,6 @@
 
 class DiscogsPlugin(BeetsPlugin):
     def __init__(self):
-<<<<<<< HEAD
-        super(DiscogsPlugin, self).__init__()
-        self.config.add(
-            {
-                "apikey": API_KEY,
-                "apisecret": API_SECRET,
-                "tokenfile": "discogs_token.json",
-                "source_weight": 0.5,
-                "user_token": "",
-                "separator": u", ",
-                "index_tracks": False,
-            }
-        )
-        self.config["apikey"].redact = True
-        self.config["apisecret"].redact = True
-        self.config["user_token"].redact = True
-        self.discogs_client = None  # type: Client
-        self.register_listener("import_begin", self.setup)
-        self.rate_limit_per_minute = 25
-        self.last_request_timestamp: float = 0
-=======
         super().__init__()
         self.config.add({
             'apikey': API_KEY,
@@ -102,7 +81,6 @@
         self.config['user_token'].redact = True
         self.discogs_client = None
         self.register_listener('import_begin', self.setup)
->>>>>>> e715f2d9
 
     def setup(self, session=None):
         """Create the `discogs_client` field. Authenticate if necessary."""
@@ -130,31 +108,9 @@
 
         self.discogs_client = Client(USER_AGENT, c_key, c_secret, token, secret)
 
-<<<<<<< HEAD
-    def _time_to_next_request(self) -> float:
-        seconds_between_requests = 60 / self.rate_limit_per_minute
-        seconds_since_last_request = time.time() - self.last_request_timestamp
-        seconds_to_wait = seconds_between_requests - seconds_since_last_request
-        return seconds_to_wait
-
-    def request_start(self) -> None:
-        """wait for rate limit if needed"""
-        time_to_next_request = self._time_to_next_request()
-        if time_to_next_request > 0:
-            self._log.info("hit rate limit, waiting for {} seconds", time_to_next_request)
-            time.sleep(time_to_next_request)
-
-    def request_finished(self) -> None:
-        """update timestamp for rate limiting"""
-        self.last_request_timestamp = time.time()
-
-    def reset_auth(self) -> None:
-        """Delete token file & redo the auth steps."""
-=======
     def reset_auth(self):
         """Delete token file & redo the auth steps.
         """
->>>>>>> e715f2d9
         os.remove(self._tokenfile())
         self.setup()
 
@@ -263,17 +219,6 @@
         if not self.discogs_client:
             return
 
-<<<<<<< HEAD
-        self._log.info(u"Searching for release {0}", album_id)
-        # Discogs-IDs are simple integers. We only look for those at the end
-        # of an input string as to avoid confusion with other metadata plugins.
-        # An optional bracket can follow the integer, as this is how discogs
-        # displays the release ID on its webpage.
-        match = re.search(r"(^|\[*r|discogs\.com/.+/release/)(\d+)($|\])", album_id)
-        if not match:
-            return None
-        result = Release(self.discogs_client, {"id": int(match.group(2))})
-=======
         self._log.debug('Searching for release {0}', album_id)
 
         discogs_id = self.extract_release_id_regex(album_id)
@@ -282,7 +227,6 @@
             return None
 
         result = Release(self.discogs_client, {'id': discogs_id})
->>>>>>> e715f2d9
         # Try to obtain title to verify that we indeed have a valid Release
         try:
             getattr(result, "title")
@@ -296,12 +240,8 @@
                     return self.album_for_id(album_id)
             return None
         except CONNECTION_ERRORS:
-<<<<<<< HEAD
-            self._log.info(u"Connection error in album lookup", exc_info=True)
-=======
             self._log.debug('Connection error in album lookup',
                             exc_info=True)
->>>>>>> e715f2d9
             return None
         return self.get_album_info(result)
 
@@ -316,13 +256,8 @@
         query = re.sub(r"(?i)\b(CD|disc)\s*\d+", "", query)
 
         try:
-<<<<<<< HEAD
-            releases = self.discogs_client.search(query, type="release").page(1)
-            self.request_finished()
-=======
             releases = self.discogs_client.search(query,
                                                   type='release').page(1)
->>>>>>> e715f2d9
 
         except CONNECTION_ERRORS:
             self._log.info(
@@ -339,12 +274,7 @@
         result = Master(self.discogs_client, {"id": master_id})
 
         try:
-<<<<<<< HEAD
-            year = result.fetch("year")
-            self.request_finished()
-=======
             year = result.fetch('year')
->>>>>>> e715f2d9
             return year
         except DiscogsAPIError as e:
             self._log.info(u"API Error: {0} (query: {1})", e, result.data["resource_url"])
@@ -391,7 +321,6 @@
         va = result.data["artists"][0].get("name", "").lower() == "various"
         year = result.data.get("year")
         mediums = [t.medium for t in tracks]
-<<<<<<< HEAD
         country = (result.data.get("country") or "").replace("UK", "GB")
         if not re.match(r"[A-Z][A-Z]", country):
             COUNTRY_OVERRIDES = {
@@ -414,20 +343,9 @@
         data_url = result.data.get("uri")
         genre = self.format(result.data.get("styles"))
         style = self.format(result.data.get("genres"))
-        discogs_albumid = self.extract_release_id(result.data.get("uri"))
-=======
-        country = result.data.get('country')
-        data_url = result.data.get('uri')
-        style = self.format(result.data.get('styles'))
-        base_genre = self.format(result.data.get('genres'))
-
         if self.config['append_style_genre'] and style:
-            genre = self.config['separator'].as_str().join([base_genre, style])
-        else:
-            genre = base_genre
-
-        discogs_albumid = self.extract_release_id_regex(result.data.get('uri'))
->>>>>>> e715f2d9
+            genre = self.config['separator'].as_str().join([genre, style])
+        discogs_albumid = self.extract_release_id_regex(result.data.get("uri"))
 
         # Extract information for the optional AlbumInfo fields that are
         # contained on nested discogs fields.

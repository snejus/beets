--- conflicted
+++ resolved
@@ -174,12 +174,7 @@
         item = self.lib.items(query).get()
         if item:
             return item
-<<<<<<< HEAD
         self._log.info(u'item not found: {0}', displayable_path(path))
-=======
-        else:
-            self._log.info('item not found: {0}', displayable_path(path))
->>>>>>> 9bab200d
 
     def update_item(self, item, attribute, value=None, increment=None):
         """Update the beets item. Set attribute to value or increment the value

--- conflicted
+++ resolved
@@ -297,8 +297,6 @@
 template fields by adding a function accepting an ``Album`` argument to the
 ``album_template_fields`` dict.
 
-<<<<<<< HEAD
-=======
 Extend MediaFile
 ^^^^^^^^^^^^^^^^
 
@@ -333,7 +331,6 @@
     item.write()
     # The "foo" tag of the file is now "ham"
 
->>>>>>> e62d36aa
 
 Add Import Pipeline Stages
 ^^^^^^^^^^^^^^^^^^^^^^^^^^
